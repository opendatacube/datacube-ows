--- conflicted
+++ resolved
@@ -33,20 +33,10 @@
 RUN pip3 install -U 'aiobotocore[awscli,boto3]' \
     && rm -rf $HOME/.cache/pip
 
-<<<<<<< HEAD
 RUN pip3 install --extra-index-url="https://packages.dea.gadevs.ga" \
     odc-apps-cloud \
     odc-apps-dc-tools \
     && rm -rf $HOME/.cache/pip
-
-RUN pip3 install . \
-  && rm -rf $HOME/.cache/pip
-=======
-RUN pip install --extra-index-url="https://packages.dea.gadevs.ga" \
-    odc-apps-cloud \
-    odc-apps-dc-tools \
-    && rm -rf $HOME/.cache/pip
->>>>>>> 53af8b3d
 
 # RUN pip3 install -r requirements-opencensus.txt \
 #     && rm -rf $HOME/.cache/pip
