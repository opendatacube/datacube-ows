--- conflicted
+++ resolved
@@ -240,13 +240,10 @@
 def test_style_exceptions(product_layer, style_cfg_map : dict):
     style_no_name = dict(style_cfg_map)
     style_no_name.pop('name', None)
-<<<<<<< HEAD
     with pytest.raises(ConfigException) as excinfo:
         style_def = datacube_ows.styles.StyleDef(product_layer, style_no_name)
-=======
     with pytest.raises(KeyError) as excinfo:
-        style_def = StyleDef(product_layer, style_no_name)
->>>>>>> 9505e4d4
+        style_def = datacube_ows.styles.StyleDef(product_layer, style_no_name)
 
 def test_correct_style_map(product_layer, style_cfg_map):
     style_def = datacube_ows.styles.StyleDef(product_layer, style_cfg_map)
