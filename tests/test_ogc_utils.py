# This file is part of datacube-ows, part of the Open Data Cube project.
# See https://opendatacube.org for more information.
#
# Copyright (c) 2017-2021 OWS Contributors
# SPDX-License-Identifier: Apache-2.0
import datetime
from unittest.mock import MagicMock

import pytest
import xarray
from datacube.utils import geometry
from pytz import utc

import datacube_ows.ogc_utils
import datacube_ows.utils


class DSCT:
    def __init__(self, meta):
        self.center_time = datetime.datetime(1970, 1, 1, 0, 0, 0)
        self.metadata_doc = meta


def test_dataset_center_time():
    dct = datacube_ows.ogc_utils.dataset_center_time
    ds = DSCT({})
    assert dct(ds).year == 1970
    ds = DSCT({
        "properties": {
            "dtr:start_datetime": "1980-01-01T00:00:00"
        },
    })
    assert dct(ds).year == 1980
    ds = DSCT({
        "extent": {
            "center_dt": "1990-01-01T00:00:00"
        },
        "properties": {
            "dtr:start_datetime": "1980-01-01T00:00:00"
        },
    })
    assert dct(ds).year == 1990


@pytest.fixture
def dummy_ds():
    ds = MagicMock()
    ds.extent = geometry.polygon(
        [
            (149.0, -35.3),
            (149.1, -35.3),
            (149.1, -35.4),
            (149.0, -35.4),
            (149.0, -35.3),
        ],
        crs="EPSG:4326"
    )
    ds.center_time = datetime.datetime(2020, 12, 25, 15, 11, 11, tzinfo=utc)
    ds.metadata_doc = {}
    return ds

def test_tz_for_dataset(dummy_ds):
    ret = datacube_ows.ogc_utils.tz_for_dataset(dummy_ds)
    assert ret.zone == "Australia/Sydney"


def test_local_date(dummy_ds):
    ld = datacube_ows.ogc_utils.local_date(dummy_ds)
    assert ld.year == 2020
    assert ld.day == 26
    tz = datacube_ows.ogc_utils.tz_for_dataset(dummy_ds)
    ld = datacube_ows.ogc_utils.local_date(dummy_ds, tz)
    assert ld.year == 2020
    assert ld.day == 26


def test_month_date_range_wrap():
    d = datetime.date(2019, 12, 1)
    a, b = datacube_ows.ogc_utils.month_date_range(d)
    assert a == datetime.datetime(2019, 12, 1, 0, 0, 0, tzinfo=utc)
    assert b == datetime.datetime(2019, 12, 31, 0, 0, 0, tzinfo=utc)


def test_get_service_base_url():

    # not a list
    allowed_urls = "https://foo.hello.world"
    request_url = "https://foo.bar.baz"
    ret = datacube_ows.ogc_utils.get_service_base_url(allowed_urls, request_url)
    assert ret == "https://foo.hello.world"

    # Value not in list
    allowed_urls = ["https://foo.hello.world", "https://alice.bob.eve"]
    request_url = "https://foo.bar.baz"
    ret = datacube_ows.ogc_utils.get_service_base_url(allowed_urls, request_url)
    assert ret == "https://foo.hello.world"

    # Value in list
    allowed_urls = ["https://foo.hello.world", "https://foo.bar.baz", "https://alice.bob.eve"]
    request_url = "https://foo.bar.baz"
    ret = datacube_ows.ogc_utils.get_service_base_url(allowed_urls, request_url)
    assert ret == "https://foo.bar.baz"

    # Trailing /
    allowed_urls = ["https://foo.bar.baz", "https://alice.bob.eve"]
    request_url = "https://foo.bar.baz/"
    ret = datacube_ows.ogc_utils.get_service_base_url(allowed_urls, request_url)
    assert ret == "https://foo.bar.baz"

    # include path
    allowed_urls = ["https://foo.bar.baz", "https://foo.bar.baz/wms/"]
    request_url = "https://foo.bar.baz/wms/"
    ret = datacube_ows.ogc_utils.get_service_base_url(allowed_urls, request_url)
    assert ret == "https://foo.bar.baz/wms"

    # use value from list instead of request
    allowed_urls = ["https://foo.bar.baz", "https://foo.bar.baz/wms/"]
    request_url = "http://foo.bar.baz/wms/"
    ret = datacube_ows.ogc_utils.get_service_base_url(allowed_urls, request_url)
    assert ret == "https://foo.bar.baz/wms"


def test_parse_for_base_url():
    url = "https://hello.world.bar:8000/wms/?CheckSomething"
    ret = datacube_ows.ogc_utils.parse_for_base_url(url)
    assert ret == "hello.world.bar:8000/wms"


def test_create_geobox():
    geobox = datacube_ows.ogc_utils.create_geobox("EPSG:4326",
                                                  140.7184, 145.6924, -16.1144, -13.4938,
                                                  1182, 668)
    geobox_ho = datacube_ows.ogc_utils.create_geobox("EPSG:4326",
                                                  140.7184, 145.6924, -16.1144, -13.4938,
                                                  height=668)
    geobox_wo = datacube_ows.ogc_utils.create_geobox("EPSG:4326",
                              140.7184, 145.6924, -16.1144, -13.4938,
                              width=1182)
    for gb in (geobox, geobox_ho, geobox_wo):
        assert geobox.width == 1182
        assert geobox.height == 668
    with pytest.raises(Exception) as excinfo:
        geobox_no = datacube_ows.ogc_utils.create_geobox("EPSG:4326",
                                                         140.7184, 145.6924, -16.1144, -13.4938)
    assert "Must supply at least a width or height" in str(excinfo.value)


from tests.utils import dummy_da

coords = [
    ("x", [-1.0, -0.5, 0.0, 0.5, 1.0]),
]


def test_mask_by_val():
    data = {
        "match": dummy_da(-999, "match", coords, attrs={"nodata": -999}, dtype="int16"),
        "dont_match": dummy_da(679, "dont_match", coords, attrs={"nodata": -999}, dtype="int16"),
    }
    mask = datacube_ows.ogc_utils.mask_by_val(data, "match")
    assert not mask.values[0]
    mask = datacube_ows.ogc_utils.mask_by_val(data, "dont_match")
    assert mask.values[0]
    mask = datacube_ows.ogc_utils.mask_by_val(data, "match", val=679)
    assert mask.values[0]
    mask = datacube_ows.ogc_utils.mask_by_val(data, "dont_match", val=679)
    assert not mask.values[0]


def test_mask_by_val2():
    data = {
        "match": dummy_da(-999, "match", coords, attrs={"nodata": -999}, dtype="int16"),
        "dont_match": dummy_da(679, "dont_match", coords, attrs={"nodata": -999}, dtype="int16"),
    }
    mask = datacube_ows.ogc_utils.mask_by_val2(data, "match")
    assert not mask.values[0]
    mask = datacube_ows.ogc_utils.mask_by_val2(data, "dont_match")
    assert mask.values[0]


def test_mask_by_bitflag():
    data = {
        "match": dummy_da(128, "match", coords, attrs={"nodata": 128}, dtype="uint8"),
        "dont_match": dummy_da(63, "dont_match", coords, attrs={"nodata": 128}, dtype="uint8"),
    }
    mask = datacube_ows.ogc_utils.mask_by_bitflag(data, "match")
    assert not mask.values[0]
    mask = datacube_ows.ogc_utils.mask_by_bitflag(data, "dont_match")
    assert mask.values[0]


def test_mask_by_val_in_band():
    data = {
        "match": dummy_da(-999, "match", coords, attrs={"nodata": -999}, dtype="int16"),
        "dont_match": dummy_da(679, "dont_match", coords, attrs={"nodata": -999}, dtype="int16"),
        "dband": dummy_da(0.77, "dband", coords, dtype="float128"),
    }
    mask = datacube_ows.ogc_utils.mask_by_val_in_band(data, "dband", mask_band="match")
    assert not mask.values[0]
    mask = datacube_ows.ogc_utils.mask_by_val_in_band(data, "dband", mask_band="dont_match", val=679)
    assert not mask.values[0]


def test_mask_by_quality():
    data = {
        "quality": dummy_da(-999, "match", coords, attrs={"nodata": -999}, dtype="int16"),
        "dband": dummy_da(0.77, "dband", coords, dtype="float128"),
    }
    mask = datacube_ows.ogc_utils.mask_by_quality(data, "dband")
    assert not mask.values[0]


def test_mask_by_extent_flag():
    data = {
        "extent": dummy_da(1, "match", coords, dtype="uint8"),
        "dband": dummy_da(0.77, "dband", coords, dtype="float128"),
    }
    mask = datacube_ows.ogc_utils.mask_by_extent_flag(data, "dband")
    assert mask.values[0]
    data["extent"] = dummy_da(0, "match", coords, dtype="uint8")
    mask = datacube_ows.ogc_utils.mask_by_extent_flag(data, "dband")
    assert not mask.values[0]


def test_mask_by_extent_val():
    data = {
        "extent": dummy_da(-999, "match", coords, attrs={"nodata": -999}, dtype="int16"),
        "dband": dummy_da(0.77, "dband", coords, dtype="float128"),
    }
    mask = datacube_ows.ogc_utils.mask_by_extent_val(data, "dband")
    assert not mask.values[0]


def test_mask_by_nan():
    data = {
        "match": dummy_da(float("nan"), "match", coords, dtype="float128"),
        "dont_match": dummy_da(67.9, "dont_match", coords, dtype="float128"),
    }
    mask = datacube_ows.ogc_utils.mask_by_nan(data, "match")
    assert not mask.values[0]
    mask = datacube_ows.ogc_utils.mask_by_nan(data, "dont_match")
    assert mask.values[0]

def test_day_summary_date_range():
    start, end = datacube_ows.ogc_utils.day_summary_date_range(datetime.date(2015, 5, 12))
    assert start == datetime.datetime(2015, 5, 12, 0, 0, 0, tzinfo=utc)
    assert end == datetime.datetime(2015, 5, 12, 23, 59, 59, tzinfo=utc)

xyt_coords = [
    ("x", [-1.0, -0.5, 0.0, 0.5, 1.0]),
    ("y", [-1.0, -0.5, 0.0, 0.5, 1.0]),
    ("time", [
                datetime.datetime(2021, 1, 1, 22, 44, 5),
                datetime.datetime.now()
              ])
]

def test_png_loop_over():
    data = xarray.Dataset({
            "red": dummy_da(100, "red", xyt_coords, dtype="uint8"),
            "green": dummy_da(70, "green", xyt_coords, dtype="uint8"),
            "blue": dummy_da(150, "blue", xyt_coords, dtype="uint8"),
            "alpha": dummy_da(200, "alpha", xyt_coords, dtype="uint8"),
        })
    imgs = datacube_ows.ogc_utils.xarray_image_as_png(data, None, loop_over="time")
    assert len(imgs) == 2

<<<<<<< HEAD
def test_png_loop_over_anim():
    data = xarray.Dataset({
        "red": dummy_da(100, "red", xyt_coords, dtype="uint8"),
        "green": dummy_da(70, "green", xyt_coords, dtype="uint8"),
        "blue": dummy_da(150, "blue", xyt_coords, dtype="uint8"),
        "alpha": dummy_da(200, "alpha", xyt_coords, dtype="uint8"),
    })
    imgs = datacube_ows.ogc_utils.xarray_image_as_png(data, None, loop_over="time", animate=True)
    assert len(imgs) == 223
    assert imgs.find(b"\x89PNG") == 0
=======

def test_time_call(monkeypatch):
    class FakeLogger:
        _instance = None
        slot = None

        def __new__(cls, *args, **kwargs):
            if not cls._instance:
                cls._instance = super().__new__(cls)
            return cls._instance

        def debug(self, template, *args):
            self.slot = template % args

        def addHandler(self, handler):
            pass

        def removeHandler(self, handler):
            pass

    monkeypatch.setattr("logging.getLogger", FakeLogger)

    @datacube_ows.utils.time_call
    def timed_func(x):
        return x + 1

    assert timed_func(7) == 8
    assert "timed_func" in FakeLogger._instance.slot
    assert "took" in FakeLogger._instance.slot
    assert "ms" in FakeLogger._instance.slot


def test_log_call(monkeypatch):
    class FakeLogger:
        _instance = None
        slot = None

        def __new__(cls, *args, **kwargs):
            if not cls._instance:
                cls._instance = super().__new__(cls)
            return cls._instance

        def debug(self, template, *args):
            self.slot = template % args

        def addHandler(self, handler):
            pass

        def removeHandler(self, handler):
            pass

    monkeypatch.setattr("logging.getLogger", FakeLogger)

    @datacube_ows.utils.log_call
    def timed_func(x):
        return x + 1

    assert timed_func(7) == 8
    assert "timed_func" in FakeLogger._instance.slot
    assert "args" in FakeLogger._instance.slot
    assert "7" in FakeLogger._instance.slot
>>>>>>> cce8e551
<|MERGE_RESOLUTION|>--- conflicted
+++ resolved
@@ -265,7 +265,6 @@
     imgs = datacube_ows.ogc_utils.xarray_image_as_png(data, None, loop_over="time")
     assert len(imgs) == 2
 
-<<<<<<< HEAD
 def test_png_loop_over_anim():
     data = xarray.Dataset({
         "red": dummy_da(100, "red", xyt_coords, dtype="uint8"),
@@ -276,7 +275,6 @@
     imgs = datacube_ows.ogc_utils.xarray_image_as_png(data, None, loop_over="time", animate=True)
     assert len(imgs) == 223
     assert imgs.find(b"\x89PNG") == 0
-=======
 
 def test_time_call(monkeypatch):
     class FakeLogger:
@@ -338,4 +336,3 @@
     assert "timed_func" in FakeLogger._instance.slot
     assert "args" in FakeLogger._instance.slot
     assert "7" in FakeLogger._instance.slot
->>>>>>> cce8e551
