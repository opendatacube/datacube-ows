--- conflicted
+++ resolved
@@ -2,15 +2,11 @@
     from datacube_wms.wms_cfg_local import layer_cfg
 except:
     from datacube_wms.wms_cfg import layer_cfg
-<<<<<<< HEAD
 try:
     from datacube_wms.wms_cfg_local import service_cfg
 except:
     from datacube_wms.wms_cfg import service_cfg
-=======
-from datacube_wms.wms_cfg import service_cfg
-
->>>>>>> 325ce9ff
+
 from datacube_wms.product_ranges import get_ranges, get_sub_ranges
 from datacube_wms.cube_pool import get_cube, release_cube
 from datacube_wms.band_mapper import StyleDef
@@ -85,13 +81,6 @@
         except TypeError:
             self.extent_mask_func = [ product_cfg["extent_mask_func"] ]
         self.pq_manual_merge = product_cfg.get("pq_manual_merge", False)
-    @property
-    def bboxes(self):
-        return {
-            crs_id: { "right": bbox["bottom"], "left": bbox["top"], "top": bbox["left"], "bottom": bbox["right"] } if service_cfg["published_CRSs"][crs_id].get("vertical_coord_first")
-                else { "right": bbox["right"], "left": bbox["left"], "top": bbox["top"], "bottom": bbox["bottom"] }
-            for crs_id, bbox in self.ranges["bboxes"].items()
-        }
 
         # For WCS
         self.native_CRS = self.product.definition["storage"]["crs"]
@@ -109,6 +98,14 @@
         self.bands = bands.index.values
         self.nodata_values = bands['nodata'].values
         self.nodata_dict = { a:b for a,b in zip(self.bands, self.nodata_values)  }
+
+    @property
+    def bboxes(self):
+        return {
+            crs_id: { "right": bbox["bottom"], "left": bbox["top"], "top": bbox["left"], "bottom": bbox["right"] } if service_cfg["published_CRSs"][crs_id].get("vertical_coord_first")
+                else { "right": bbox["right"], "left": bbox["left"], "top": bbox["top"], "bottom": bbox["bottom"] }
+            for crs_id, bbox in self.ranges["bboxes"].items()
+        }
 
 class PlatformLayerDef(object):
     def __init__(self, platform_cfg, prod_idx, dc=None):
