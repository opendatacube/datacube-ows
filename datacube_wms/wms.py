from __future__ import absolute_import, division, print_function

from flask import render_template

from datacube_wms.data import get_map, feature_info
from datacube_wms.ogc_utils import resp_headers

from datacube_wms.ogc_exceptions import WMSException


from datacube_wms.wms_layers import get_layers, get_service_cfg


<<<<<<< HEAD
@app.route('/')
def wms_impl():
    nocase_args = lower_get_args()
    service = nocase_args.get("service", "").upper()
=======
def handle_wms(nocase_args):
>>>>>>> ea93f68d
    operation = nocase_args.get("request", "").upper()
    # WMS operation Map
    if not operation:
        raise WMSException("No operation specified", locator="Request parameter")
    elif operation == "GETCAPABILITIES":
        return get_capabilities(nocase_args)
    elif operation == "GETMAP":
        return get_map(nocase_args)
    elif operation == "GETFEATUREINFO":
        return feature_info(nocase_args)
    else:
        raise WMSException("Unrecognised operation: %s" % operation, WMSException.OPERATION_NOT_SUPPORTED,
                           "Request parameter")


def get_capabilities(args):
    # TODO: Handle updatesequence request parameter for cache consistency.
    # Note: Only WMS v1.3.0 is fully supported at this stage, so no version negotiation is necessary
    # Extract layer metadata from Datacube.
    platforms = get_layers(refresh=True)
    return render_template("wms_capabilities.xml", service=get_service_cfg(), platforms=platforms), 200, resp_headers(
        {"Content-Type": "application/xml", "Cache-Control": "no-cache", "Cache-Control": "max-age=0"})
<|MERGE_RESOLUTION|>--- conflicted
+++ resolved
@@ -11,14 +11,7 @@
 from datacube_wms.wms_layers import get_layers, get_service_cfg
 
 
-<<<<<<< HEAD
-@app.route('/')
-def wms_impl():
-    nocase_args = lower_get_args()
-    service = nocase_args.get("service", "").upper()
-=======
 def handle_wms(nocase_args):
->>>>>>> ea93f68d
     operation = nocase_args.get("request", "").upper()
     # WMS operation Map
     if not operation:
