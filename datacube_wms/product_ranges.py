from datetime import date, datetime, timedelta
import datacube
try:
    from datacube_wms.wms_cfg_local import service_cfg, layer_cfg
except:
    from datacube_wms.wms_cfg import service_cfg, layer_cfg
from psycopg2.extras import Json
from itertools import zip_longest
from uuid import UUID


def accum_min(a, b):
    if a is None:
        return b
    elif b is None:
        return a
    else:
        return min(a, b)


def accum_max(a, b):
    if a is None:
        return b
    elif b is None:
        return a
    else:
        return max(a, b)


def determine_product_ranges(dc, product_name, time_offset, extractor):
    start = datetime.now()
    product = dc.index.products.get_by_name(product_name)
    print("Product: ", product_name)
    r = {
        "product_id": product.id,

        "lat": {
            "min": None,
            "max": None
        },
        "lon": {
            "min": None,
            "max": None
        },
    }
    sub_r = {}
    time_set = set()

    crsids = service_cfg["published_CRSs"]
    extents = {crsid: None for crsid in crsids}
    crses = {crsid: datacube.utils.geometry.CRS(crsid) for crsid in crsids}
    ds_count = 0
    for ds in dc.find_datasets(product=product_name):
        if extractor is not None:
            path = extractor(ds)
            if path not in sub_r:
                sub_r[path] = {
                    "product_id": product.id,
                    "sub_id": path,
                    "lat": {
                        "min": None,
                        "max": None,
                    },
                    "lon": {
                        "min": None,
                        "max": None,
                    },
                    "time_set": set(),
                    "extents": {crsid: None for crsid in crsids}
                }
            sub_r[path]["lat"]["min"] = accum_min(sub_r[path]["lat"]["min"], ds.metadata.lat.begin)
            sub_r[path]["lat"]["max"] = accum_max(sub_r[path]["lat"]["max"], ds.metadata.lat.end)
            sub_r[path]["lon"]["min"] = accum_min(sub_r[path]["lon"]["min"], ds.metadata.lon.begin)
            sub_r[path]["lon"]["max"] = accum_max(sub_r[path]["lon"]["max"], ds.metadata.lon.end)
        else:
            path = None

        r["lat"]["min"] = accum_min(r["lat"]["min"], ds.metadata.lat.begin)
        r["lat"]["max"] = accum_max(r["lat"]["max"], ds.metadata.lat.end)
        r["lon"]["min"] = accum_min(r["lon"]["min"], ds.metadata.lon.begin)
        r["lon"]["max"] = accum_max(r["lon"]["max"], ds.metadata.lon.end)

        dt = ds.center_time + timedelta(hours=time_offset)
        time_set.add(dt.date())
        if path is not None:
            sub_r[path]["time_set"].add(dt.date())

        for crsid in crsids:
            crs = crses[crsid]
            ext = ds.extent
            if ext.crs != crs:
                ext = ext.to_crs(crs)
            cvx_ext = ext.convex_hull
            if cvx_ext != ext:
<<<<<<< HEAD
                print("WARNING: Dataset", ds.id, "CRS", crsid, "extent is not convex.")
=======
                print ("INFO: Dataset", ds.id, "CRS", crsid, "extent is not convex.")
>>>>>>> ea93f68d
            if extents[crsid] is None:
                extents[crsid] = cvx_ext
            else:
                if not extents[crsid].is_valid:
                    print("WARNING: Extent Union for", ds.id, "CRS", crsid, "is not valid")
                if not cvx_ext.is_valid:
                    print("WARNING: Extent for CRS", crsid, "is not valid")
                union = extents[crsid].union(cvx_ext);
                if union._geom is not None:
                    extents[crsid] = union
                else:
                    print("WARNING: Dataset", ds.id, "CRS", crsid, "union topology exception, ignoring union")
            if path is not None:
                if sub_r[path]["extents"][crsid] is None:
                    sub_r[path]["extents"][crsid] = cvx_ext
                else:
                    sub_r[path]["extents"][crsid] = sub_r[path]["extents"][crsid].union(cvx_ext)

        ds_count += 1

    r["times"] = sorted(time_set)
    r["time_set"] = time_set
    r["bboxes"] = {crsid: extents[crsid].boundingbox for crsid in crsids}
    if extractor is not None:
        for path in sub_r.keys():
            sub_r[path]["times"] = sorted(sub_r[path]["time_set"])
            sub_r[path]["bboxes"] = {crsid: sub_r[path]["extents"][crsid].boundingbox for crsid in crsids}
            del sub_r[path]["extents"]
        r["sub_products"] = sub_r
    end = datetime.now()
    print("Scanned %d datasets in %d seconds" % (ds_count, (end - start).seconds))
    return r


def determine_ranges(dc):
    ranges = []
    for layer in layer_cfg:
        for product_cfg in layer["products"]:
            ranges.append(determine_product_ranges(dc, product_cfg["product_name"], product_cfg.get("time_zone", 9),
                                                   product_cfg.get("sub_product_extractor")))
    return ranges


def get_sqlconn(dc):
    # TODO: Is this the really the best way to obtain an SQL connection?
    return dc.index._db._engine.connect()


def get_ids_in_db(conn):
    results = conn.execute("select id from wms.product_ranges")
    ids = [r["id"] for r in results]
    return ids


def get_subids_in_db(conn):
    results = conn.execute("select product_id, sub_product_id from wms.sub_product_ranges order by product_id, "
                           "sub_product_id")
    ids = [(r["product_id"], r["sub_product_id"]) for r in results]
    return ids


def rng_update(conn, rng):
    if rng.get("sub_id"):
        conn.execute("""
            UPDATE wms.sub_product_ranges
            SET
                  lat_min=%s,
                  lat_max=%s,
                  lon_min=%s,
                  lon_max=%s,   
                  dates=%s,
                  bboxes=%s
            WHERE product_id=%s
            AND   sub_product_id=%s
                 """,
                     rng["lat"]["min"],
                     rng["lat"]["max"],
                     rng["lon"]["min"],
                     rng["lon"]["max"],

                     Json([t.strftime("%Y-%m-%d") for t in rng["times"]]),
                     Json({crsid: {"top": bbox.top, "bottom": bbox.bottom, "left": bbox.left, "right": bbox.right}
                           for crsid, bbox in rng["bboxes"].items()
                           }),
                     rng["product_id"],
                     rng["sub_id"],
                     )

    else:
        conn.execute("""
            UPDATE wms.product_ranges
            SET
                  lat_min=%s,
                  lat_max=%s,
                  lon_min=%s,
                  lon_max=%s,   
                  dates=%s,
                  bboxes=%s
            WHERE id=%s
                 """,
                     rng["lat"]["min"],
                     rng["lat"]["max"],
                     rng["lon"]["min"],
                     rng["lon"]["max"],

                     Json([t.strftime("%Y-%m-%d") for t in rng["times"]]),
                     Json({crsid: {"top": bbox.top, "bottom": bbox.bottom, "left": bbox.left, "right": bbox.right}
                       for crsid, bbox in rng["bboxes"].items()
                           }),
                     rng["product_id"],
                     )


def rng_insert(conn, rng):
    if rng.get("sub_id"):
        conn.execute("""
                INSERT into wms.sub_product_ranges
                    (product_id, sub_product_id,  lat_min,lat_max,lon_min,lon_max,   dates,bboxes)
                VALUES
                    (%s,%s,   %s,%s,%s,%s,    %s,%s)
                     """,
                     rng["product_id"],
                     rng["sub_id"],

                     rng["lat"]["min"],
                     rng["lat"]["max"],
                     rng["lon"]["min"],
                     rng["lon"]["max"],

                     Json([t.strftime("%Y-%m-%d") for t in rng["times"]]),
                     Json({crsid: {"top": bbox.top, "bottom": bbox.bottom, "left": bbox.left, "right": bbox.right}
                           for crsid, bbox in rng["bboxes"].items()
                           })
                     )
    else:
        conn.execute("""
                INSERT into wms.product_ranges
                    (id,   lat_min,lat_max,lon_min,lon_max,   dates,bboxes)
                VALUES
                    (%s,   %s,%s,%s,%s,    %s,%s)
                     """,
                     rng["product_id"],

                     rng["lat"]["min"],
                     rng["lat"]["max"],
                     rng["lon"]["min"],
                     rng["lon"]["max"],

                     Json([t.strftime("%Y-%m-%d") for t in rng["times"]]),
                     Json({crsid: {"top": bbox.top, "bottom": bbox.bottom, "left": bbox.left, "right": bbox.right}
                           for crsid, bbox in rng["bboxes"].items()
                           })
                     )


def ranges_equal(r1, rdb):
    if r1["product_id"] != rdb["product_id"]:
        return False
    if r1.get("sub_id") != rdb.get("sub_product_id"):
        return False
    for coord in ("lat", "lon"):
        for ext in ("max", "min"):
            if abs(r1[coord][ext] - rdb[coord][ext]) > 1e-12:
                return False
    if len(r1["times"]) != len(rdb["times"]):
        return False
    for t1, t2 in zip_longest(r1["times"], rdb["times"]):
        if t1 != t2:
            return False
    if len(r1["bboxes"]) != len(rdb["bboxes"]):
        return False
    try:
        for cs in r1["bboxes"].keys():
            bb1 = r1["bboxes"][cs]
            bb2 = rdb["bboxes"][cs]
            if abs(bb1.top - float(bb2["top"])) > 1e-12:
                return False
            if abs(bb1.bottom - float(bb2["bottom"])) > 1e-12:
                return False
            if abs(bb1.left - float(bb2["left"])) > 1e-12:
                return False
            if abs(bb1.right - float(bb2["right"])) > 1e-12:
                return False
    except KeyError:
        return False
    return True

def update_range(dc, product):
    def find(list, key, value):
        for d in list:
            if d[key] == value:
                return d
        return None

    products = [find(p["products"], "product_name", product) for p in layer_cfg]
    if products[0] is not None:
        layer = products[0]
        product_range = determine_product_ranges(dc,
                                                 product,
                                                 layer.get("time_zone", 9),
                                                 layer.get("sub_product_extractor"))
        conn = get_sqlconn(dc)
        txn = conn.begin()
        ids_in_db = get_ids_in_db(conn)
        subids_in_db = get_subids_in_db(conn)

        if product_range["product_id"] in ids_in_db:
            db_range = get_ranges(dc, product_range["product_id"])
            if ranges_equal(product_range, db_range):
                print("Ranges equal, not updating")
            else:
                rng_update(conn, product_range)
                print("Updating range")
        else:
            rng_insert(conn, product_range)
            print("Inserting new range")

        if "sub_products" in product_range:
            for path, subr in product_range["sub_products"].items():
                db_range = get_ranges(dc, subr["product_id"], path)
                if (subr["product_id"], path) in subids_in_db:
                    db_range = get_ranges(dc, subr["product_id"], path)
                    if ranges_equal(subr, db_range):
                        pass
                    else:
                        rng_update(conn, subr)
                else:
                    rng_insert(conn, subr)
        txn.commit()
        conn.close()
    else:
        print("Could not find product")


def update_all_ranges(dc):
    ranges = determine_ranges(dc)
    conn = get_sqlconn(dc)
    txn = conn.begin()
    ids_in_db = get_ids_in_db(conn)
    subids_in_db = get_subids_in_db(conn)
    i = 0
    u = 0
    p = 0
    si = 0
    su = 0
    sp = 0
    for prod_ranges in ranges:
        if prod_ranges["product_id"] in ids_in_db:
            db_ranges = get_ranges(dc, prod_ranges["product_id"])
            if ranges_equal(prod_ranges, db_ranges):
                p += 1
            else:
                rng_update(conn, prod_ranges)
                u += 1
        else:
            rng_insert(conn, prod_ranges)
            i += 1
        if "sub_products" in prod_ranges:
            for path, subr in prod_ranges["sub_products"].items():
                db_ranges = get_ranges(dc, subr["product_id"], path)
                if (subr["product_id"], path) in subids_in_db:
                    db_ranges = get_ranges(dc, subr["product_id"], path)
                    if ranges_equal(subr, db_ranges):
                        sp += 1
                    else:
                        rng_update(conn, subr)
                        su += 1
                else:
                    rng_insert(conn, subr)
                    si += 1

    txn.commit()
    conn.close()
    return p, u, i, sp, su, si


def get_ranges(dc, product, path=None):
    if isinstance(product, int):
        product_id = product
    else:
        if isinstance(product, str):
            product = dc.index.products.get_by_name(product)
        product_id = product.id

    conn = get_sqlconn(dc)
    if path is not None:
        results = conn.execute("select * from wms.sub_product_ranges where product_id=%s and sub_product_id=%s",
                               product_id, path)
    else:
        results = conn.execute("select * from wms.product_ranges where id=%s", product_id)
    for result in results:
        conn.close()
        times = [datetime.strptime(d, "%Y-%m-%d").date() for d in result["dates"]]
        return {
            "product_id": product_id,
            "path": path,
            "lat": {
                "min": float(result["lat_min"]),
                "max": float(result["lat_max"]),
            },
            "lon": {
                "min": float(result["lon_min"]),
                "max": float(result["lon_max"]),
            },
            "times": times,
            "start_time": times[0],
            "end_time": times[-1],
            "time_set": set(times),
            "bboxes": result["bboxes"]
        }


def get_sub_ranges(dc, product):
    if isinstance(product, int):
        product_id = product
    else:
        if isinstance(product, str):
            product = dc.index.products.get_by_name(product)
        product_id = product.id

    conn = get_sqlconn(dc)
    results = conn.execute("select sub_product_id from wms.sub_product_ranges where product_id=%s", product_id)
    return {r["sub_product_id"]: get_ranges(dc, product_id, r["sub_product_id"]) for r in results}<|MERGE_RESOLUTION|>--- conflicted
+++ resolved
@@ -92,11 +92,7 @@
                 ext = ext.to_crs(crs)
             cvx_ext = ext.convex_hull
             if cvx_ext != ext:
-<<<<<<< HEAD
-                print("WARNING: Dataset", ds.id, "CRS", crsid, "extent is not convex.")
-=======
                 print ("INFO: Dataset", ds.id, "CRS", crsid, "extent is not convex.")
->>>>>>> ea93f68d
             if extents[crsid] is None:
                 extents[crsid] = cvx_ext
             else:
