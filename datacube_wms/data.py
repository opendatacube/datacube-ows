--- conflicted
+++ resolved
@@ -133,18 +133,11 @@
     return (out_shape_affine, src.crs, data)
 
 
-<<<<<<< HEAD
 def _make_destination(shape, no_data, dtype):
     return numpy.full(shape, no_data, dtype)
 
 
 def read_from_source(source, geobox, no_data, dtype):
-=======
-def _get_measurement(datasources, geobox, no_data, dtype):
-    #pylint: disable=broad-except
-    dest = numpy.full(geobox.shape, no_data, dtype=dtype)
-    sources = [(d.filename, d.get_bandnumber()) for d in datasources]
->>>>>>> c7273565
     gdal_opts = get_gdal_opts()
     creds = get_boto_credentials()
     with rio.Env(**gdal_opts) as rio_env:
@@ -208,8 +201,7 @@
     holder = numpy.empty(shape=tuple(), dtype=object)
     holder[()] = datasets
     sources = xarray.DataArray(holder)
-<<<<<<< HEAD
-    if use_overviews and max(*geobox.resolution) > 300:
+    if use_overviews:
         all_bands = xarray.Dataset()
         for name, coord in geobox.coordinates.items():
             all_bands[name] = (name, coord.values, {'units': coord.units})
@@ -224,32 +216,6 @@
             coords = OrderedDict((dim, sources.coords[dim]) for dim in sources.dims)
             dims = tuple(coords.keys()) + tuple(geobox.dimensions)
             all_bands[measurement['name']] = (dims, data, measurement.dataarray_attrs())
-=======
-    datasets = sorted(datasets, key=lambda d: d.id)
-    if use_overviews:
-        all_bands = xarray.Dataset()
-        for name, coord in geobox.coordinates.items():
-            all_bands[name] = (name, coord.values, {'units': coord.units})
-        workers = MAX_WORKERS if len(datasets) > 20 else 2
-        with ThreadPoolExecutor(max_workers=workers) as executor:
-            futures = dict()
-            for measurement in measurements:
-                datasources = [new_datasource(d, measurement['name']) for d in datasets]
-                future = executor.submit(_get_measurement,
-                                         datasources,
-                                         geobox,
-                                         measurement['nodata'],
-                                         measurement['dtype']
-                                        )
-                futures[future] = measurement
-
-            for f in as_completed(futures.keys()):
-                measurement = futures[f]
-                attrs = measurement.dataarray_attrs()
-                coords = OrderedDict((dim, sources.coords[dim]) for dim in sources.dims)
-                dims = tuple(coords.keys()) + tuple(geobox.dimensions)
-                all_bands[measurement['name']] = (dims, f.result(), measurement.dataarray_attrs())
->>>>>>> c7273565
 
         all_bands.attrs['crs'] = geobox.crs
         all_bands.load()
