from datetime import datetime
from pytz import utc

from affine import Affine
from datacube.utils import geometry
import math

try:
    from datacube_wms.wms_cfg_local import response_cfg
except:
    from datacube_wms.wms_cfg import response_cfg
from datacube_wms.wms_layers import get_layers, get_service_cfg

from datacube_wms.ogc_exceptions import WMSException


def _get_geobox_xy(args, crs):
    if get_service_cfg().published_CRSs[crs.crs_str]["vertical_coord_first"]:
        miny, minx, maxy, maxx = map(float, args['bbox'].split(','))
    else:
        minx, miny, maxx, maxy = map(float, args['bbox'].split(','))
    return minx, miny, maxx, maxy


def _get_geobox(args, crs):
    width = int(args['width'])
    height = int(args['height'])
    minx, miny, maxx, maxy = _get_geobox_xy(args, crs)

    # miny-maxy for negative scale factor and maxy in the translation, includes inversion of Y axis.
    affine = Affine.translation(minx, maxy) * Affine.scale((maxx - minx) / width, (miny - maxy) / height)
    return geometry.GeoBox(width, height, affine, crs)


def int_trim(val, minval, maxval):
    return max(min(val, maxval), minval)


def zoom_factor(args, crs):
    # Determine the geographic "zoom factor" for the request.
    # (Larger zoom factor means deeper zoom.  Smaller zoom factor means larger area.)
    # Extract request bbox and crs
    width = int(args['width'])
    height = int(args['height'])
    minx, miny, maxx, maxy = _get_geobox_xy(args, crs)
    p1 = geometry.point(minx, maxy, crs)
    p2 = geometry.point(minx, miny, crs)
    p3 = geometry.point(maxx, maxy, crs)
    p4 = geometry.point(maxx, miny, crs)

    # Project to a geographic coordinate system
    # This is why we can't just use the regular geobox.  The scale needs to be
    # "standardised" in some sense, not dependent on the CRS of the request.
    geo_crs = geometry.CRS("EPSG:4326")
    gp1 = p1.to_crs(geo_crs)
    gp2 = p2.to_crs(geo_crs)
    gp3 = p3.to_crs(geo_crs)
    gp4 = p4.to_crs(geo_crs)

    minx = min(gp1.points[0][0], gp2.points[0][0], gp3.points[0][0], gp4.points[0][0])
    maxx = max(gp1.points[0][0], gp2.points[0][0], gp3.points[0][0], gp4.points[0][0])
    miny = min(gp1.points[0][1], gp2.points[0][1], gp3.points[0][1], gp4.points[0][1])
    maxy = max(gp1.points[0][1], gp2.points[0][1], gp3.points[0][1], gp4.points[0][1])

    # Create geobox affine transformation (N.B. Don't need an actual Geobox)
    affine = Affine.translation(minx, miny) * Affine.scale((maxx - minx) / width, (maxy - miny) / height)

    # Zoom factor is the reciprocal of the square root of the transform determinant
    # (The determinant is x scale factor multiplied by the y scale factor)
    return 1.0 / math.sqrt(affine.determinant)


def img_coords_to_geopoint(geobox, i, j):
    service_cfg = get_service_cfg()
    h_coord = service_cfg.published_CRSs[geobox.crs.crs_str]["horizontal_coord"]
    v_coord = service_cfg.published_CRSs[geobox.crs.crs_str]["vertical_coord"]
    return geometry.point(geobox.coordinates[h_coord].values[int(i)],
                          geobox.coordinates[v_coord].values[int(j)],
                          geobox.crs)


def get_product_from_arg(args, argname="layers"):
    layers = args.get(argname, "").split(",")
    if len(layers) != 1:
        raise WMSException("Multi-layer requests not supported")
    layer = layers[0]
    layer_chunks = layer.split("__")
    layer = layer_chunks[0]
    platforms = get_layers()
    product = platforms.product_index.get(layer)
    if not product:
        raise WMSException("Layer %s is not defined" % layer,
                           WMSException.LAYER_NOT_DEFINED,
                           locator="Layer parameter")
    return product


def get_arg(args, argname, verbose_name, lower=False,
            errcode=None, permitted_values=[]):
    fmt = args.get(argname, "")
    if lower: fmt = fmt.lower()
    if not fmt:
        raise WMSException("No %s specified" % verbose_name,
                           errcode,
                           locator="%s parameter" % argname)

    if permitted_values:
        if fmt not in permitted_values:
            raise WMSException("%s %s is not supported" % (verbose_name, fmt),
                               errcode,
                               locator="%s parameter" % argname)
    return fmt


def get_time(args, product, raw_product):
    # Time parameter
    times = args.get('time', '').split('/')
    if len(times) > 1:
        raise WMSException(
            "Selecting multiple time dimension values not supported",
            WMSException.INVALID_DIMENSION_VALUE,
            locator="Time parameter")
    elif not times[0]:
        # default to last available time if not supplied.
        chunks = raw_product.split("__")
        if len(chunks) == 1:
            path = None
            ranges = product.ranges
        else:
            path = int(chunks[1])
            ranges = product.sub_ranges[path]

        return ranges["times"][-1]
    try:
        time = datetime.strptime(times[0], "%Y-%m-%d").date()
    except ValueError:
        raise WMSException(
            "Time dimension value '%s' not valid for this layer" % times[0],
            WMSException.INVALID_DIMENSION_VALUE,
            locator="Time parameter")

    # Validate time paramter for requested layer.
    if time not in product.ranges["time_set"]:
        raise WMSException(
            "Time dimension value '%s' not valid for this layer" % times[0],
            WMSException.INVALID_DIMENSION_VALUE,
            locator="Time parameter")
    return time


def bounding_box_to_geom(bbox, bb_crs, target_crs):
    poly = geometry.polygon([
        (bbox.left, bbox.top),
        (bbox.left, bbox.bottom),
        (bbox.right, bbox.bottom),
        (bbox.right, bbox.top),
        (bbox.left, bbox.top),
    ], bb_crs)
    return poly.to_crs(target_crs)


class GetParameters(object):
    def __init__(self, args):
        # Version
        self.version = get_arg(args, "version", "WMS version",
                               permitted_values=['1.1.1', '1.3.0'])
        # CRS
        if self.version == '1.1.1':
            crs_arg = "srs"
        else:
            crs_arg = "crs"
        self.crsid = get_arg(args, crs_arg, "Coordinate Reference System",
<<<<<<< HEAD
                             errcode=WMSException.INVALID_CRS,
                             permitted_values=service_cfg["published_CRSs"].keys())
=======
                        errcode=WMSException.INVALID_CRS,
                        permitted_values=get_service_cfg().published_CRSs.keys())
>>>>>>> ea93f68d
        self.crs = geometry.CRS(self.crsid)
        # Layers
        self.product = self.get_product(args)
        self.raw_product = self.get_raw_product(args)

        # BBox, height and width parameters
        self.geobox = _get_geobox(args, self.crs)
        # Time parameter
        self.time = get_time(args, self.product, self.raw_product)

        self.method_specific_init(args)

    def method_specific_init(self, args):
        return

    def get_product(self, args):
        return get_product_from_arg(args)

    def get_raw_product(self, args):
        return args["layers"].split(",")[0]


class GetMapParameters(GetParameters):
    def method_specific_init(self, args):
        # Validate Format parameter
        self.format = get_arg(args, "format", "image format",
                              errcode=WMSException.INVALID_FORMAT,
                              lower=True,
                              permitted_values=["image/png"])
        # Styles
        self.styles = args.get("styles", "").split(",")
        if len(self.styles) != 1:
            raise WMSException("Multi-layer GetMap requests not supported")
        style_r = self.styles[0]
        if not style_r:
            style_r = self.product.default_style
        self.style = self.product.style_index.get(style_r)
        if not self.style:
            raise WMSException("Style %s is not defined" % style_r,
                               WMSException.STYLE_NOT_DEFINED,
                               locator="Style parameter")
        # Zoom factor
        self.zf = zoom_factor(args, self.crs)


class GetFeatureInfoParameters(GetParameters):
    def get_product(self, args):
        return get_product_from_arg(args, "query_layers")

    def get_raw_product(self, args):
        return args["query_layers"].split(",")[0]

    def method_specific_init(self, args):
        # Validate Formata parameter
        self.format = get_arg(args, "info_format", "info format", lower=True,
                              errcode=WMSException.INVALID_FORMAT,
                              permitted_values=["application/json"])
        # Point coords
        if self.version == "1.1.1":
            coords = ["x", "y"]
        else:
            coords = ["i", "j"]
        i = args.get(coords[0])
        j = args.get(coords[1])
        if i is None:
            raise WMSException("HorizontalCoordinate not supplied", WMSException.INVALID_POINT,
                               "%s parameter" % coords[0])
        if j is None:
            raise WMSException("Vertical coordinate not supplied", WMSException.INVALID_POINT,
                               "%s parameter" % coords[0])
        self.i = int(i)
        self.j = int(j)

        return
        raise WMSException(
            "Time dimension value not supplied",
            WMSException.MISSING_DIMENSION_VALUE,
            locator="Time parameter")

# Solar angle correction functions

def declination_rad(dt):
    # Estimate solar declination from a datetime.  (value returned in radians).
    # Formula taken from https://en.wikipedia.org/wiki/Position_of_the_Sun#Declination_of_the_Sun_as_seen_from_Earth
    timedel = dt - datetime(dt.year, 1, 1, 0, 0, 0, tzinfo=utc)
    day_count = timedel.days + timedel.seconds/(60.0*60.0*24.0)
    return (-1.0 * math.radians(23.44) * math.cos(2*math.pi/365*(day_count + 10)))

def cosine_of_solar_zenith(lat, lon, utc_dt):
    # Estimate cosine of solar zenith angle (angle between sun and local zenith) at requested latitude, longitude and datetime.
    # Formula taken from https://en.wikipedia.org/wiki/Solar_zenith_angle
    utc_seconds_since_midnight = ((utc_dt.hour * 60) + utc_dt.minute) * 60 + utc_dt.second
    utc_hour_deg_angle = (utc_seconds_since_midnight / (60*60*24) * 360.0) - 180.0
    local_hour_deg_angle = utc_hour_deg_angle + lon
    local_hour_angle_rad = math.radians(local_hour_deg_angle)
    latitude_rad = math.radians(lat)
    solar_decl_rad = declination_rad(utc_dt)

    return math.sin(latitude_rad)*math.sin(solar_decl_rad) + math.cos(latitude_rad)*math.cos(solar_decl_rad)*math.cos(local_hour_angle_rad)

def solar_correct_data(data, dataset):
    # Apply solar angle correction to the data for a dataset.
    # See for example http://gsp.humboldt.edu/olm_2015/Courses/GSP_216_Online/lesson4-1/radiometric.html
    native_x = (dataset.bounds.right + dataset.bounds.left)/2.0
    native_y = (dataset.bounds.top + dataset.bounds.bottom)/2.0
    pt = geometry.point(native_x, native_y, dataset.crs)
    crs_geo = geometry.CRS("EPSG:4326")
    geo_pt = pt.to_crs(crs_geo)
    data_time = dataset.center_time.astimezone(utc)
    data_lon, data_lat = geo_pt.coords[0]

    csz = cosine_of_solar_zenith(data_lat, data_lon, data_time)

    return data / csz<|MERGE_RESOLUTION|>--- conflicted
+++ resolved
@@ -170,13 +170,8 @@
         else:
             crs_arg = "crs"
         self.crsid = get_arg(args, crs_arg, "Coordinate Reference System",
-<<<<<<< HEAD
                              errcode=WMSException.INVALID_CRS,
                              permitted_values=service_cfg["published_CRSs"].keys())
-=======
-                        errcode=WMSException.INVALID_CRS,
-                        permitted_values=get_service_cfg().published_CRSs.keys())
->>>>>>> ea93f68d
         self.crs = geometry.CRS(self.crsid)
         # Layers
         self.product = self.get_product(args)
