--- conflicted
+++ resolved
@@ -14,15 +14,12 @@
 from datacube_wms.ogc_exceptions import WMSException
 
 
-<<<<<<< HEAD
 def _get_geobox(args, crs):
     width = int(args['width'])
     height = int(args['height'])
     if get_service_cfg().published_CRSs[crs.crs_str]["vertical_coord_first"]:
-=======
 def _get_geobox_xy(args, crs):
     if service_cfg["published_CRSs"][crs.crs_str].get("vertical_coord_first"):
->>>>>>> 152f06ed
         miny, minx, maxy, maxx = map(float, args['bbox'].split(','))
     else:
         minx, miny, maxx, maxy = map(float, args['bbox'].split(','))
