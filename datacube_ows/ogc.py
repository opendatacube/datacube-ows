--- conflicted
+++ resolved
@@ -57,17 +57,7 @@
     config_integration.trace_integrations(integration, tracer=tracer)
     jaegerExporter = get_jaeger_exporter()
     middleware = FlaskMiddleware(app, exporter=jaegerExporter)
-<<<<<<< HEAD
-
-
-handler = logging.StreamHandler()
-handler.setFormatter(logging.Formatter("[%(asctime)s] %(name)s [%(request_id)s] [%(levelname)s] %(message)s"))
-handler.addFilter(RequestIDLogFilter())
-_LOG = logging.getLogger()
-_LOG.addHandler(handler)
-=======
     _LOG.info("Opencensus tracing enabled")
->>>>>>> 065740a0
 
 # If invoked using Gunicorn, link our root logger to the gunicorn logger
 # this will mean the root logs will be captured and managed by the gunicorn logger
