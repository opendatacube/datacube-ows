from __future__ import absolute_import, division, print_function

from itertools import zip_longest

from xarray import Dataset, DataArray, merge
import numpy
from colour import Color
from collections import defaultdict

from datacube.storage.masking import make_mask

import logging
from datetime import datetime

# pylint: disable=wrong-import-position
import matplotlib
# Do not use X Server backend
from datacube_ows.ogc_utils import DataCollection

matplotlib.use('Agg')
import matplotlib.pyplot as plt
from matplotlib.colors import LinearSegmentedColormap, to_hex
import matplotlib.patches as mpatches
from textwrap import fill

from math import isclose

from datacube_ows.ogc_utils import FunctionWrapper, ConfigException

_LOG = logging.getLogger(__name__)


class StyleMask(object):
    def __init__(self, flags, invert=False):
        self.flags = flags
        self.invert = invert


class StyleDefBase(object):
    auto_legend = False
    include_in_feature_info = False

    def __init__(self, product, style_cfg, defer_multi_date=False):
        self.product = product
        self.name = style_cfg["name"]
        self.title = style_cfg["title"]
        self.abstract = style_cfg["abstract"]
        self.masks = [StyleMask(**mask_cfg) for mask_cfg in style_cfg.get("pq_masks", [])]
        self.needed_bands = set()
        for band in self.product.always_fetch_bands:
            self.needed_bands.add(band)

        self.parse_legend_cfg(style_cfg.get("legend", {}))
        self.legend_cfg = style_cfg.get("legend", dict())
        if not defer_multi_date:
            self.parse_multi_date(style_cfg)

    def parse_multi_date(self, cfg):
        self.multi_date_handlers = []
        for mb_cfg in cfg.get("multi_date", []):
            self.multi_date_handlers.append(self.MultiDateHandler(self, mb_cfg))

    def apply_masks(self, data, pq_data):
        if pq_data is not None:
            net_mask = None
            for mask in self.masks:
                odc_mask = make_mask(pq_data, **mask.flags)
                mask_data = getattr(odc_mask, self.product.pq_band)
                if mask.invert:
                    mask_data = ~mask_data
                for band in data.data_vars:
                    data[band] = data[band].where(mask_data)
        return data

    def transform_data(self, data, pq_data, extent_mask, *masks):
        date_count = len(data)
        if date_count == 1:
            return self.transform_single_date_data(data.collapse_to_single(),
                                                   pq_data.collapse_to_single(),
                                                   extent_mask.collapse_to_single(),
                                                   *masks)
        mdh = self.get_multi_date_handler(date_count)
        return mdh.transform_data(data, pq_data, extent_mask, *masks)

    def transform_single_date_data(self, data, pq_data, extent_mask, *masks):
        pass

    def parse_legend_cfg(self, cfg):
        self.show_legend = cfg.get("show_legend", self.auto_legend)
        self.legend_url_override = cfg.get('url', None)
        self.legend_cfg = cfg

    def legend(self, bytesio):
        raise NotImplementedError()

    def legend_override_with_url(self):
        return self.legend_url_override

    def get_multi_date_handler(self, count):
        for mdh in self.multi_date_handlers:
            if mdh.applies_to(count):
                return mdh
        return None

    class MultiDateHandler(object):
        def __init__(self, style, cfg):
            self.style = style
            if "allowed_count_range" not in cfg:
                raise ConfigException("multi_date handler must have an allowed_count_range")
            if len(cfg["allowed_count_range"]) > 2:
                raise ConfigException("multi_date handler allowed_count_range must have 2 and only 2 members")
            self.min_count, self.max_count = cfg["allowed_count_range"]
            if self.max_count < self.min_count:
                raise ConfigException("multi_date handler allowed_count_range: minimum must be less than equal to maximum")
            if "aggregator_function" in cfg:
                self.aggregator = FunctionWrapper(style.product, cfg["aggregator_function"])
            else:
                raise ConfigException("Aggregator function is required for multi-date handlers.")

        def applies_to(self, count):
            return (self.min_count <= count and self.max_count >= count)

        def transform_data(self, data, pq_data, extent_mask, *masks):
            raise NotImplementedError()

# pylint: disable=abstract-method
class DynamicRangeCompression(StyleDefBase):
    def __init__(self, product, style_cfg):
        super(DynamicRangeCompression, self).__init__(product, style_cfg)
        self.scale_factor = style_cfg.get("scale_factor")
        if "scale_range" in style_cfg:
            self.scale_min, self.scale_max = style_cfg["scale_range"]
        else:
            self.scale_min = 0.0
            self.scale_max = 255.0 * style_cfg["scale_factor"]

    def compress_band(self, imgband_data):
        clipped = imgband_data.clip(self.scale_min, self.scale_max)
        normalized = (clipped - self.scale_min) / (self.scale_max - self.scale_min)
        return normalized * 255

class RGBAMappedStyleDef(StyleDefBase):
    auto_legend = True
<<<<<<< HEAD
=======

>>>>>>> f9b5af63
    def __init__(self, product, style_cfg):
        super(RGBAMappedStyleDef, self).__init__(product, style_cfg)
        self.value_map = style_cfg["value_map"]
        for band in self.value_map.keys():
            self.needed_bands.add(self.product.band_idx.band(band))

    @staticmethod
    def reint(data):
        inted = data.astype("int")
        if hasattr(data, "attrs"):
            attrs = data.attrs
            inted.attrs = attrs
        return inted

    @staticmethod
    def create_colordata(data, rgb, alpha, mask):
        target = Dataset()
        colors = ["red", "green", "blue", "alpha"]
        for color in colors:
            val = alpha if color == "alpha" else getattr(rgb, color)
            c = numpy.full(data.shape, val)
            target[color] = DataArray(c, dims=data.dims, coords=data.coords)
        masked = target.where(mask).where(numpy.isfinite(data))  # remask
        return masked

    @staticmethod
    def create_mask(data, flags):
        if "or" in flags:
            fs = flags["or"]
            mask = None
            for f in fs.items():
                f = {f[0]: f[1]}
                if mask is None:
                    mask = make_mask(data, **f)
                else:
                    mask |= make_mask(data, **f)
        else:
            fs = flags if "and" not in flags else flags["and"]
            mask = make_mask(data, **fs)
        return mask


    def transform_single_date_data(self, data, pq_data, extent_mask, *masks):
        # pylint: disable=too-many-locals, too-many-branches
        # extent mask data per band to preseve nodata
        _LOG.debug("transform begin %s", datetime.now())
        if extent_mask is not None:
            for band in data.data_vars:
                try:
                    data[band] = data[band].where(extent_mask, other=data[band].attrs['nodata'])
                except AttributeError:
                    data[band] = data[band].where(extent_mask)

        _LOG.debug("extent mask complete %d", datetime.now())
        data = self.apply_masks(data, pq_data)
        _LOG.debug("mask complete %d", datetime.now())
        imgdata = Dataset()
        for cfg_band, values in self.value_map.items():
            # Run through each item
            band = self.product.band_idx.band(cfg_band)
            band_data = Dataset()
            bdata = data[band]
            if bdata.dtype.kind == 'f':
                # Convert back to int for bitmasking
                bdata = RGBAMappedStyleDef.reint(bdata)
            for value in values:
                flags = value["flags"]
                rgb = Color(value["color"])
                alpha = value.get("alpha", 1.0)
                mask_source_band = value.get("mask", False)

                mask = RGBAMappedStyleDef.create_mask(bdata, flags)

                if mask_source_band:
                    # disable checking on the use of ~mask
                    # pylint: disable=invalid-unary-operand-type
                    bdata = bdata.where(~mask)
                    bdata = RGBAMappedStyleDef.reint(bdata)
                else:
                    masked = RGBAMappedStyleDef.create_colordata(bdata, rgb, alpha, mask)
                    band_data = masked if len(band_data.data_vars) == 0 else band_data.combine_first(masked)

            imgdata = band_data if len(imgdata.data_vars) == 0 else merge([imgdata, band_data])

        imgdata *= 255
        return imgdata.astype('uint8')

    def legend(self, bytesio):
        patches = []
        for band in self.value_map.keys():
            for value in self.value_map[band]:
                # only include values that have a title set
                if "title" in value and "abstract" in value and "color" in value and value["title"]:
                    rgb = Color(value["color"])
                    label = fill(value["title"] + " - " + value["abstract"], 30)
                    try:
                        patch = mpatches.Patch(color=rgb.hex_l, label=label)
                    # pylint: disable=broad-except
                    except Exception as e:
                        print("Error creating patch?", e)
                    patches.append(patch)
        cfg = self.legend_cfg
        plt.rcdefaults()
        if cfg.get("rcParams", None) is not None:
            plt.rcParams.update(cfg.get("rcParams"))
        figure = plt.figure(figsize=(cfg.get("width", 3),
                                     cfg.get("height", 1.25)))
        plt.axis('off')
        legend = plt.legend(handles=patches, loc='center', frameon=False)
        plt.savefig(bytesio, format='png')


# pylint: disable=abstract-method
class LinearStyleDef(DynamicRangeCompression):
    def __init__(self, product, style_cfg):
        super(LinearStyleDef, self).__init__(product, style_cfg)
        self.red_components = self.dealias_components(style_cfg["components"]["red"])
        self.green_components = self.dealias_components(style_cfg["components"]["green"])
        self.blue_components = self.dealias_components(style_cfg["components"]["blue"])
        self.alpha_components = self.dealias_components(style_cfg["components"].get("alpha", None))
        for band in self.red_components.keys():
            self.needed_bands.add(band)
        for band in self.green_components.keys():
            self.needed_bands.add(band)
        for band in self.blue_components.keys():
            self.needed_bands.add(band)

        if self.alpha_components is not None:
            for band in self.alpha_components.keys():
                self.needed_bands.add(band)

    def dealias_components(self, comp_in):
        if comp_in is None:
            return None
        else:
            return { self.product.band_idx.band(band_alias): value for band_alias, value in comp_in.items() }

    @property
    def rgb_components(self):
        if self.alpha_components is not None:
            return {
                "red": self.red_components,
                "green": self.green_components,
                "blue": self.blue_components,
                "alpha": self.alpha_components,
            }

        return {
            "red": self.red_components,
            "green": self.green_components,
            "blue": self.blue_components,
        }

    def transform_single_date_data(self, data, pq_data, extent_mask, *masks):
        if extent_mask is not None:
            data = data.where(extent_mask)
        data = self.apply_masks(data, pq_data)
        imgdata = Dataset()
        for imgband, components in self.rgb_components.items():
            imgband_data = None
            for band, intensity in components.items():
                if callable(intensity):
                    imgband_component = intensity(data[band], band, imgband)
                else:
                    imgband_component = data[band] * intensity

                if imgband_data is not None:
                    imgband_data += imgband_component
                else:
                    imgband_data = imgband_component
            dims = imgband_data.dims
            if imgband == "alpha":
                imgband_data = imgband_data.astype('uint8').values
            else:
                imgband_data = self.compress_band(imgband_data).astype('uint8')
            imgdata[imgband] = (dims, imgband_data)
        return imgdata


UNSCALED_DEFAULT_RAMP = [
    # TODO: -0.0 is not really different number to 0.0 (does this indicate a specific limit case)
    {
        "value": -0.0,
        "color": "#000080",
        "alpha": 0.0
    },
    {
        "value": 0.0,
        "color": "#000080",
    },
    {
        "value": 0.1,
        "color": "#0000FF",
    },
    {
        "value": 0.3,
        "color": "#00FFFF",
    },
    {
        "value": 0.5,
        "color": "#00FF00",
    },
    {
        "value": 0.7,
        "color": "#FFFF00",
    },
    {
        "value": 0.9,
        "color": "#FF0000",
    },
    {
        "value": 1.0,
        "color": "#800000",
    },
]


def scale_unscaled_ramp(rmin, rmax, unscaled):
    return [
        {
            "value": (rmax - rmin)*u["value"] + rmin,
            "color": u["color"],
            "alpha": u.get("alpha", 1.0)
        } for u in unscaled
    ]

<<<<<<< HEAD
def crack_ramp(ramp):
    values = []
    red = []
    green = []
    blue = []
    alpha = []
    for r in ramp:
        values.append(float(r["value"]))
        color = Color(r["color"])
        red.append(color.red)
        green.append(color.green)
        blue.append(color.blue)
        alpha.append(r.get("alpha", 1.0))

    return (values, red, green, blue, alpha)
=======
def read_mpl_ramp(mpl_ramp : str):
    unscaled_cmap = []
    cmap = plt.get_cmap(mpl_ramp)
    val_range = numpy.arange(0.1, 1.1, 0.1)
    rgba_hex = to_hex(cmap(0.0))
    unscaled_cmap.append(
        {
            "value" : 0.0,
            "color" : rgba_hex,
            "alpha" : 1.0
        }
    )
    for val in val_range:
        rgba_hex = to_hex(cmap(val))
        unscaled_cmap.append(
            {
                "value" : float(val),
                "color" : rgba_hex
            }
        )
    return unscaled_cmap
>>>>>>> f9b5af63


class RgbaColorRampDef(StyleDefBase):
    auto_legend = True
    def __init__(self, product, style_cfg, defer_multi_date=False):
        super(RgbaColorRampDef, self).__init__(product, style_cfg, defer_multi_date=True)

        if "color_ramp" in style_cfg:
            self.color_ramp = style_cfg["color_ramp"]
        else:
            rmin, rmax = style_cfg["range"]
            unscaled_ramp = UNSCALED_DEFAULT_RAMP
            if "mpl_ramp" in style_cfg:
                unscaled_ramp = read_mpl_ramp(style_cfg["mpl_ramp"])
            self.color_ramp = scale_unscaled_ramp(
                    rmin, rmax, unscaled_ramp)
        values, r, g, b, a = crack_ramp(self.color_ramp)
        self.values = values
        self.components = {
            "red": r,
            "green": g,
            "blue": b,
            "alpha": a
        }
        for band in style_cfg["needed_bands"]:
            self.needed_bands.add(self.product.band_idx.band(band))

        self.include_in_feature_info = style_cfg.get("include_in_feature_info", True)

        if "index_function" in style_cfg:
            self.index_function = FunctionWrapper(self.product, style_cfg["index_function"])
        else:
<<<<<<< HEAD
            raise ConfigException("Index function is required for index and hybrid styles.")
        if not defer_multi_date:
            self.parse_multi_date(style_cfg)
=======
            raise ConfigException("Index function is required for index and hybrid styles. Style %s in layer %s" % (
                self.name,
                self.product.name
            ) )
>>>>>>> f9b5af63

    def get_value(self, data, values, intensities):
        return numpy.interp(data, values, intensities)

    def apply_colour_ramp(self, data, ramp_values, ramp_components):
        imgdata = Dataset()
        for band, intensity in ramp_components.items():
            imgdata[band] = (data.dims, self.get_value(data, ramp_values, intensity))
        imgdata *= 255
        imgdata = imgdata.astype("uint8")
        return imgdata

    def apply_masks_and_index(self, data, pq_data, extent_mask, *masks):
        if extent_mask is not None:
            data = data.where(extent_mask)
        data = self.apply_masks(data, pq_data)

        data_bands = ['index_function']
        data['index_function'] = (data.dims, self.index_function(data))
        return data["index_function"]

    def transform_single_date_data(self, data, pq_data, extent_mask, *masks):
        d = self.apply_masks_and_index(data, pq_data, extent_mask, *masks)
        return self.apply_colour_ramp(d, self.values, self.components)

    def legend(self, bytesio):
        #pylint: disable=too-many-locals, too-many-statements
        def custom_label(label, custom_config):
            prefix = custom_config.get("prefix", "")
            l = custom_config.get("label", label)
            suffix = custom_config.get("suffix", "")
            return f"{prefix}{l}{suffix}"

        # Create custom cdict for matplotlib colorramp
        # Matplot lib color dicts must start at 0 and end at 1
        # because of this we normalize the values
        # Also create tick labels based on configuration
        # ticks are also normalized between 0 - 1.0
        # so they are position correctly on the colorbar
        def create_cdict_ticks(components, cfg):
            generate = (cfg.get("major_ticks", None) is not None or \
               cfg.get("scale_by", None) is not None or \
               cfg.get("radix_point", None) is not None)

            return from_definition(components, cfg, generate)


        def find_clc(ramp, last=False):
            l = ramp if not last else reversed(ramp)
            for index, value in enumerate(l):
                fwd_index = index if not last else (len(ramp) - (index + 1))
                if "legend" in value:
                    return fwd_index
            return 0 if not last else (len(ramp) - 1)


        def from_definition(components, cfg, generate):
            tick_mod = cfg.get("major_ticks", 1)
            tick_scale = cfg.get("scale_by", 1)
            places = cfg.get("radix_point", 1)
            ramp = cfg.get("ramp")

            start_index = find_clc(ramp) if not generate else 0
            stop_index = find_clc(ramp, last=True) if not generate else (len(ramp) - 1)

            start = ramp[start_index].get("value")
            stop = ramp[stop_index].get("value")
            normalize_factor = stop - start

            ticks = dict()
            cdict = dict()
            bands = defaultdict(list)
            for index, ramp_val in enumerate(ramp):
                if index < start_index or index > stop_index:
                    continue

                value = ramp_val.get("value")
                normalized = (value - start) / normalize_factor
                custom_legend_cfg = ramp_val.get("legend", None)

                mod_close = False
                mod_equal = False
                if generate:
                    mod_close = isclose((value * tick_scale) % (tick_mod * tick_scale), 0.0, abs_tol=1e-8)
                    mod_equal = value % tick_mod == 0

                if mod_close or mod_equal:
                    label = value * tick_scale
                    label = round(label, places) if places > 0 else int(label)
                    ticks[normalized] = label

                if custom_legend_cfg is not None:
                    label = custom_label(value, custom_legend_cfg)
                    ticks[normalized] = label

                for band, intensity in components.items():
                    bands[band].append((normalized, intensity[index], intensity[index]))

            for band, blist in bands.items():
                cdict[band] = tuple(blist)

            if len(ticks) == 0:
                ticks = None
            return cdict, ticks


        combined_cfg = self.legend_cfg
        combined_cfg["ramp"] = self.color_ramp

        cdict, ticks = create_cdict_ticks(self.components, combined_cfg)
        
        # TODO: Potentially short-circuit this if using string based mpl_ramp
        # custom_map = plt.get_cmap(style_cfg["mpl_ramp"]) should return a LinearSegmentedColormap

        plt.rcdefaults()
        if combined_cfg.get("rcParams", None) is not None:
            plt.rcParams.update(combined_cfg.get("rcParams"))
        fig = plt.figure(figsize=(combined_cfg.get("width", 4),
                                  combined_cfg.get("height", 1.25)))
        ax_pos = combined_cfg.get("axes_position", [0.05, 0.5, 0.9, 0.15])
        ax = fig.add_axes(ax_pos)
        custom_map = LinearSegmentedColormap(self.product.name, cdict)
        color_bar = matplotlib.colorbar.ColorbarBase(
            ax,
            cmap=custom_map,
            orientation="horizontal")

        if ticks is not None:
            color_bar.set_ticks(list(ticks.keys()))
            color_bar.set_ticklabels([str(l) for l in ticks.values()])

        title = self.legend_cfg.get("title", self.title)
        unit = self.legend_cfg.get("units", "unitless")
        title = title + "(" + unit + ")"

        color_bar.set_label(title)

        plt.savefig(bytesio, format='png')

    class MultiDateHandler(StyleDefBase.MultiDateHandler):
        def __init__(self, style, cfg):
            super().__init__(style, cfg)
            self.feature_info_label = cfg.get("feature_info_label", None)

            if "color_ramp" in cfg:
                self.color_ramp = cfg["color_ramp"]
            else:
                rmin, rmax = cfg["range"]
                self.color_ramp = scale_unscaled_ramp(
                    rmin, rmax,
                    UNSCALED_DEFAULT_RAMP)
            values, r, g, b, a = crack_ramp(self.color_ramp)
            self.values = values
            self.components = {
                "red": r,
                "green": g,
                "blue": b,
                "alpha": a
            }

        def transform_data(self, data, pq_data, extent_mask, *masks):
            indexes = DataCollection()
            for d, pqd, emsk in zip_longest(data, pq_data, extent_mask):
                th = d.time
                if pqd is not None:
                    pqd = pqd.data
                if emsk is not None:
                    emsk = pqd.data
                indexes.add_time(th, self.style.apply_masks_and_index(d.data, pqd, emsk, *masks))
            agg = self.aggregator(indexes)
            return self.style.apply_colour_ramp(agg, self.values, self.components)


class HybridStyleDef(RgbaColorRampDef, LinearStyleDef):
    auto_legend = False
    def __init__(self, product, style_cfg):
        super(HybridStyleDef, self).__init__(product, style_cfg)
        self.component_ratio = style_cfg["component_ratio"]

    def transform_single_date_data(self, data, pq_data, extent_mask, *masks):
        #pylint: disable=too-many-locals
        if extent_mask is not None:
            data = data.where(extent_mask)
        data = self.apply_masks(data, pq_data)

        data_bands = self.needed_bands

        if self.index_function is not None:
            data_bands = ['index_function']
            data[data_bands[0]] = (data.dims, self.index_function(data))
        imgdata = Dataset()
        for data_band in data_bands:
            d = data[data_band]
            for band, intensity in self.components.items():
                rampdata = self.get_value(d, self.values, intensity)
                component_band_data = None
                if band in self.rgb_components:
                    for c_band, c_intensity in self.rgb_components[band].items():
                        if callable(c_intensity):
                            imgband_component_data = c_intensity(data[c_band], c_band, band)
                        else:
                            imgband_component_data = data[c_band] * c_intensity
                        if component_band_data is not None:
                            component_band_data += imgband_component_data
                        else:
                            component_band_data = imgband_component_data
                        if band != "alpha":
                            component_band_data = self.compress_band(component_band_data)
                    img_band_data = (rampdata * 255.0 * (1.0 - self.component_ratio)
                                     + self.component_ratio * component_band_data)
                else:
                    img_band_data = rampdata * 255.0
                imgdata[band] = (d.dims, img_band_data.astype("uint8"))

        return imgdata


#pylint: disable=invalid-name, inconsistent-return-statements
def StyleDef(product, cfg):
    try:
        if "component_ratio" in cfg:
            return HybridStyleDef(product, cfg)
        elif cfg.get("components", False):
            return LinearStyleDef(product, cfg)
        elif cfg.get("value_map", False):
            return RGBAMappedStyleDef(product, cfg)
        elif cfg.get("color_ramp", False) or cfg.get("range", False):
            return RgbaColorRampDef(product, cfg)
    except KeyError:
        raise ConfigException("Required field missing in style %s of layer %s" % (
            cfg.get("name", ""),
            product.name
        ))<|MERGE_RESOLUTION|>--- conflicted
+++ resolved
@@ -141,10 +141,7 @@
 
 class RGBAMappedStyleDef(StyleDefBase):
     auto_legend = True
-<<<<<<< HEAD
-=======
-
->>>>>>> f9b5af63
+
     def __init__(self, product, style_cfg):
         super(RGBAMappedStyleDef, self).__init__(product, style_cfg)
         self.value_map = style_cfg["value_map"]
@@ -371,7 +368,7 @@
         } for u in unscaled
     ]
 
-<<<<<<< HEAD
+
 def crack_ramp(ramp):
     values = []
     red = []
@@ -387,7 +384,8 @@
         alpha.append(r.get("alpha", 1.0))
 
     return (values, red, green, blue, alpha)
-=======
+
+
 def read_mpl_ramp(mpl_ramp : str):
     unscaled_cmap = []
     cmap = plt.get_cmap(mpl_ramp)
@@ -409,7 +407,6 @@
             }
         )
     return unscaled_cmap
->>>>>>> f9b5af63
 
 
 class RgbaColorRampDef(StyleDefBase):
@@ -442,16 +439,12 @@
         if "index_function" in style_cfg:
             self.index_function = FunctionWrapper(self.product, style_cfg["index_function"])
         else:
-<<<<<<< HEAD
-            raise ConfigException("Index function is required for index and hybrid styles.")
-        if not defer_multi_date:
-            self.parse_multi_date(style_cfg)
-=======
             raise ConfigException("Index function is required for index and hybrid styles. Style %s in layer %s" % (
                 self.name,
                 self.product.name
             ) )
->>>>>>> f9b5af63
+        if not defer_multi_date:
+            self.parse_multi_date(style_cfg)
 
     def get_value(self, data, values, intensities):
         return numpy.interp(data, values, intensities)
