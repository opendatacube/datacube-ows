--- conflicted
+++ resolved
@@ -7,6 +7,7 @@
         band1=product_cfg.band_idx.band(band1)
         band2=product_cfg.band_idx.band(band2)
     return data[band1] + data[band2]
+
 
 def delta_bands(data, band1, band2, product_cfg=None):
     if product_cfg:
@@ -57,13 +58,13 @@
     return red_delta / red_sum.where(mndwi > 0.1)
 
 
-<<<<<<< HEAD
 def multi_data_delta(data):
     data1, data2 = data.data_list()
     return data2 - data1
-=======
+
+
 def single_band_log(data, band, scale_factor, exponent, product_cfg=None):
     if product_cfg:
         band = product_cfg.band_idx.band(band)
     return scale_factor * ( (data[band] ** exponent) - 1.0)
->>>>>>> f9b5af63
+
