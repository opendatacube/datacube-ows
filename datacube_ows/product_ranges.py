# This file is part of datacube-ows, part of the Open Data Cube project.
# See https://opendatacube.org for more information.
#
# Copyright (c) 2017-2024 OWS Contributors
# SPDX-License-Identifier: Apache-2.0


#pylint: skip-file

import math
from datetime import date, datetime, timezone
from typing import Any, Callable, Iterable, cast

import datacube
import odc.geo
from psycopg2.extras import Json
from sqlalchemy import text

<<<<<<< HEAD
from datacube_ows.ows_configuration import get_config, OWSConfig, OWSMultiProductLayer, TimeRes, OWSNamedLayer
=======
from datacube_ows.config_utils import CFG_DICT
from datacube_ows.ows_configuration import (OWSConfig, OWSMultiProductLayer,
                                            OWSNamedLayer, TimeRes, get_config)
>>>>>>> 16c5e52d
from datacube_ows.utils import get_sqlconn


def get_crsids(cfg: OWSConfig | None = None) -> Iterable[str]:
    if not cfg:
        cfg = get_config()
    return cfg.internal_CRSs.keys()


def get_crses(cfg: OWSConfig | None = None) -> dict[str, odc.geo.CRS]:
    return {crsid: odc.geo.CRS(crsid) for crsid in get_crsids(cfg)}


def jsonise_bbox(bbox: odc.geo.geom.BoundingBox) -> dict[str, float]:
    if isinstance(bbox, dict):
        return bbox
    else:
        return {
            "top": bbox.top,
            "bottom": bbox.bottom,
            "left": bbox.left,
            "right": bbox.right,
        }


def create_multiprod_range_entry(dc: datacube.Datacube, product: OWSMultiProductLayer,
                                 crses: dict[str, odc.geo.CRS]) -> None:
    print("Merging multiproduct ranges for %s (ODC products: %s)" % (
        product.name,
        repr(product.product_names)
    ))
    conn = get_sqlconn(dc)
    prodids = [p.id for p in product.products]
    wms_name = product.name

    if all(
            not datasets_exist(dc, p_name)
            for p_name in product.product_names
    ):
        print("Could not find datasets for any product in multiproduct: ", product.name)
        conn.close()
        print("Done")
        return

    txn = conn.begin()
    # Attempt to insert row
    conn.execute(text("""
        INSERT INTO wms.multiproduct_ranges
        (wms_product_name,lat_min,lat_max,lon_min,lon_max,dates,bboxes)
        VALUES
        (:p_id, 0, 0, 0, 0, :empty, :empty)
        ON CONFLICT (wms_product_name) DO NOTHING
        """),
             {"p_id": wms_name, "empty": Json("")})

    # Update extents
    conn.execute(text("""
        UPDATE wms.multiproduct_ranges
        SET lat_min = subq.lat_min,
            lat_max = subq.lat_max,
            lon_min = subq.lon_min,
            lon_max = subq.lon_max
        FROM (
            select min(lat_min) as lat_min,
                   max(lat_max) as lat_max,
                   min(lon_min) as lon_min,
                   max(lon_max) as lon_max
            from wms.product_ranges
            where id = ANY (:p_prodids)
        ) as subq
        WHERE wms_product_name = :p_id
        """),
             {"p_id": wms_name, "p_prodids": prodids})

    # Create sorted list of dates
    results = conn.execute(text(
        """
        SELECT dates
        FROM   wms.product_ranges
        WHERE  id  = ANY (:p_prodids)
        """), {"p_prodids": prodids}
    )
    dates = set()
    for r in results:
        for d in r[0]:
            dates.add(d)
    dates = sorted(dates)
    conn.execute(text("""
           UPDATE wms.multiproduct_ranges
           SET dates = :dates
           WHERE wms_product_name= :p_id
      """),
         {
             "dates": Json(dates),
             "p_id": wms_name
         }
    )

    # calculate bounding boxes
    results = list(conn.execute(text("""
        SELECT lat_min,lat_max,lon_min,lon_max
        FROM wms.multiproduct_ranges
        WHERE wms_product_name=:p_id
        """),
        {"p_id": wms_name}))

    r = results[0]

    epsg4326 = odc.geo.CRS("EPSG:4326")
    box = odc.geo.geom.box(
        float(r[2]),
        float(r[0]),
        float(r[3]),
        float(r[1]),
        epsg4326)

    cfg = get_config()
    conn.execute(text("""
        UPDATE wms.multiproduct_ranges
        SET bboxes = :bbox
        WHERE wms_product_name=:pname
        """),
                 {
                 "bbox": Json({crsid: jsonise_bbox(box.to_crs(crs).boundingbox) for crsid, crs in get_crses(cfg).items()}),
                 "pname": wms_name
                 }
    )

    txn.commit()
    conn.close()
    return


def create_range_entry(dc: datacube.Datacube, product: datacube.model.Product,
                       crses: dict[str, odc.geo.CRS], time_resolution: TimeRes) -> None:
  print("Updating range for ODC product %s..." % product.name)
  # NB. product is an ODC product
  conn = get_sqlconn(dc)
  txn = conn.begin()
  prodid = product.id

  # insert empty row if one does not already exist
  conn.execute(text("""
    INSERT INTO wms.product_ranges
    (id,lat_min,lat_max,lon_min,lon_max,dates,bboxes)
    VALUES
    (:p_id, 0, 0, 0, 0, :empty, :empty)
    ON CONFLICT (id) DO NOTHING
    """),
    {"p_id": prodid, "empty": Json("")})


  # Update min/max lat/longs
  conn.execute(text(
      """
      UPDATE wms.product_ranges pr
      SET lat_min = st_ymin(subq.bbox),
          lat_max = st_ymax(subq.bbox),
          lon_min = st_xmin(subq.bbox),
          lon_max = st_xmax(subq.bbox)
      FROM (
        SELECT st_extent(stv.spatial_extent) as bbox
        FROM public.space_time_view stv
        WHERE stv.dataset_type_ref = :p_id
      ) as subq
      WHERE pr.id = :p_id
      """),
      {"p_id": prodid})

  # Set default timezone
  conn.execute(text("""set timezone to 'Etc/UTC'"""))

  # Loop over dates
  dates = set()
  if time_resolution.is_solar():
      results = conn.execute(text(
          """
          select
                lower(temporal_extent), upper(temporal_extent),
                ST_X(ST_Centroid(spatial_extent))
          from public.space_time_view
          WHERE dataset_type_ref = :p_id
          """),
          {"p_id": prodid})
      for result in results:
          dt1, dt2, lon = result
          dt = dt1 + (dt2 - dt1) / 2
          dt = dt.astimezone(timezone.utc)

          solar_day = datacube.api.query._convert_to_solar_time(dt, lon).date()
          dates.add(solar_day)
  else:
      results = conn.execute(text(
          """
          select
                array_agg(temporal_extent)
          from public.space_time_view
          WHERE dataset_type_ref = :p_id
          """),
          {"p_id": prodid}
      )
      for result in results:
          for dat_ran in result[0]:
              dates.add(dat_ran.lower)

  if time_resolution.is_subday():
      date_formatter = lambda d: d.isoformat()
  else:
      date_formatter = lambda d: d.strftime("%Y-%m-%d")

  dates = sorted(dates)
  conn.execute(text("""
       UPDATE wms.product_ranges
       SET dates = :dates
       WHERE id= :p_id
  """),
               {
                   "dates": Json(list(map(date_formatter, dates))),
                   "p_id": prodid
               }
  )

  # calculate bounding boxes
  lres = list(conn.execute(text("""
    SELECT lat_min,lat_max,lon_min,lon_max
    FROM wms.product_ranges
    WHERE id=:p_id
    """),
      {"p_id": prodid}))

  r = lres[0]

  epsg4326 = odc.geo.CRS("EPSG:4326")
  box = odc.geo.geom.box(
    float(r[2]),
    float(r[0]),
    float(r[3]),
    float(r[1]),
    epsg4326)

  all_bboxes = bbox_projections(box, crses)

  conn.execute(text("""
    UPDATE wms.product_ranges
    SET bboxes = :bbox
    WHERE id=:p_id
    """), {
    "bbox": Json(all_bboxes),
    "p_id": product.id})

  txn.commit()
  conn.close()


def bbox_projections(starting_box: odc.geo.Geometry, crses: dict[str, odc.geo.CRS]) -> dict[str, dict[str, float]]:
   result = {}
   for crsid, crs in crses.items():
       if crs.valid_region is not None:
           clipped_crs_region = (starting_box & crs.valid_region)
           if clipped_crs_region.wkt == 'POLYGON EMPTY':
               continue
           clipped_crs_bbox = clipped_crs_region.to_crs(crs).boundingbox
       else:
           clipped_crs_bbox = None
       if clipped_crs_bbox is not None:
           result[crsid] = jsonise_bbox(clipped_crs_bbox)
       else:
           projbbox = starting_box.to_crs(crs).boundingbox
           result[crsid] = sanitise_bbox(projbbox)
   return result


def sanitise_bbox(bbox: odc.geo.geom.BoundingBox) -> dict[str, float]:
    def sanitise_coordinate(coord: float, fallback: float) -> float:
        return coord if math.isfinite(coord) else fallback
    return {
        "top": sanitise_coordinate(bbox.top, float("9.999999999e99")),
        "bottom": sanitise_coordinate(bbox.bottom, float("-9.999999999e99")),
        "left": sanitise_coordinate(bbox.left, float("-9.999999999e99")),
        "right": sanitise_coordinate(bbox.right, float("9.999999999e99")),
    }


def datasets_exist(dc: datacube.Datacube, product_name: str) -> bool:
  conn = get_sqlconn(dc)

  results = conn.execute(text("""
    SELECT COUNT(*)
    FROM agdc.dataset ds, agdc.dataset_type p
    WHERE ds.archived IS NULL
    AND ds.dataset_type_ref = p.id
    AND p.name = :pname"""),
                         {"pname": product_name})

  conn.close()

  return list(results)[0][0] > 0


def add_ranges(dc: datacube.Datacube, product_names: list[str], merge_only: bool = False) -> bool:
    odc_products: dict[str, dict[str, list[OWSNamedLayer]]] = {}  # Maps OWS layer names to
    ows_multiproducts: list[OWSMultiProductLayer] = []
    errors = False
    for pname in product_names:
        dc_product = None
        ows_product = get_config().product_index.get(pname)
        if not ows_product:
            ows_product = get_config().native_product_index.get(pname)
        if ows_product:
            for dc_pname in ows_product.product_names:
                if dc_pname in odc_products:
                    odc_products[dc_pname]["ows"].append(ows_product)
                else:
                    odc_products[dc_pname] = {"ows": [ows_product]}
            print("OWS Layer %s maps to ODC Product(s): %s" % (
                ows_product.name,
                repr(ows_product.product_names)
            ))
            if ows_product.multi_product:
                ows_multiproducts.append(cast(OWSMultiProductLayer, ows_product))
        if not ows_product:
            print("Could not find product", pname, "in OWS config")
            dc_product = dc.index.products.get_by_name(pname)
            if dc_product:
                print("ODC Layer: %s" % pname)
                if pname not in odc_products:
                    odc_products[pname] = {"ows": []}
            else:
                print("Unrecognised product name:", pname)
                errors = True
                continue

    if ows_multiproducts and merge_only:
        print("Merge-only: Skipping range update of products:", repr(list(odc_products.keys())))
    else:
        for pname, ows_prods in odc_products.items():
            dc_product = dc.index.products.get_by_name(pname)
            if dc_product is None:
                print("Could not find ODC product:", pname)
                errors = True
            elif datasets_exist(dc, dc_product.name):
                print("Datasets exist for ODC product",
                      dc_product.name,
                      "(OWS layers",
                      ",".join(p.name for p in ows_prods["ows"]),
                      ")")
                time_resolution = None
                for ows_prod in ows_prods["ows"]:
                    if ows_prod:
                        new_tr = ows_prod.time_resolution
                        if time_resolution is not None and new_tr != time_resolution:
                            time_resolution = None
                            errors = True
                            print("Inconsistent time resolution for ODC product:", pname)
                            break
                        time_resolution = new_tr
                if time_resolution is not None:
                    create_range_entry(dc, dc_product, get_crses(), time_resolution)
                else:
                    print("Could not determine time_resolution for product: ", pname)
            else:
                print("Could not find any datasets for: ", pname)
    for mp in ows_multiproducts:
        create_multiprod_range_entry(dc, mp, get_crses())

    print("Done.")
    return errors

def get_ranges(dc: datacube.Datacube, product: OWSNamedLayer,
               path: str | None = None) -> dict[str, Any] | None:
    cfg = product.global_cfg
    conn = get_sqlconn(dc)
    if product.multi_product:
        if path is not None:
            raise Exception("Combining subproducts and multiproducts is not yet supported")
        results = conn.execute(text("""
            SELECT *
            FROM wms.multiproduct_ranges
            WHERE wms_product_name=:pname"""),
                               {"pname": product.name}
                              )
    else:
        prod_id = product.product.id
        if path is not None:
            results = conn.execute(text("""
                SELECT *
                FROM wms.sub_product_ranges
                WHERE product_id=:pid and sub_product_id=:path"""),
                                   {
                                       "pid": prod_id,
                                       "path": path
                                   }
                  )
        else:
            results = conn.execute(text("""
                SELECT *
                FROM wms.product_ranges
                WHERE id=:pid"""),
                                   {"pid": prod_id}
                                  )
    for result in results:
        conn.close()
        if product.time_resolution.is_subday():
            dt_parser: Callable[[str], datetime | date] = lambda dts: datetime.fromisoformat(dts)
        else:
            dt_parser = lambda dts: datetime.strptime(dts, "%Y-%m-%d").date()
        times = [dt_parser(d) for d in result.dates if d is not None]
        if not times:
            return None
        return {
            "lat": {
                "min": float(result.lat_min),
                "max": float(result.lat_max),
            },
            "lon": {
                "min": float(result.lon_min),
                "max": float(result.lon_max),
            },
            "times": times,
            "start_time": times[0],
            "end_time": times[-1],
            "time_set": set(times),
            "bboxes": cfg.alias_bboxes(result.bboxes)
        }
    return None<|MERGE_RESOLUTION|>--- conflicted
+++ resolved
@@ -16,13 +16,8 @@
 from psycopg2.extras import Json
 from sqlalchemy import text
 
-<<<<<<< HEAD
-from datacube_ows.ows_configuration import get_config, OWSConfig, OWSMultiProductLayer, TimeRes, OWSNamedLayer
-=======
-from datacube_ows.config_utils import CFG_DICT
 from datacube_ows.ows_configuration import (OWSConfig, OWSMultiProductLayer,
                                             OWSNamedLayer, TimeRes, get_config)
->>>>>>> 16c5e52d
 from datacube_ows.utils import get_sqlconn
 
 
