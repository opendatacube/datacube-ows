--- conflicted
+++ resolved
@@ -850,17 +850,6 @@
         if self.wcs:
             if not isinstance(cfg, Mapping):
                 raise ConfigException("WCS section missing (and WCS is enabled)")
-<<<<<<< HEAD
-            self.wcs_formats = {}
-            for fmt_name, fmt in cfg["formats"].items():
-                self.wcs_formats[fmt_name] = {
-                    "mime": fmt["mime"],
-                    "extension": fmt["extension"],
-                    "multi-time": fmt["multi-time"],
-                    "name": fmt_name,
-                }
-                self.wcs_formats[fmt_name]["renderer"] = FunctionWrapper(self, fmt["renderer"])
-=======
             self.default_geographic_CRS = cfg.get("default_geographic_CRS")
             if self.default_geographic_CRS not in self.published_CRSs:
                 raise ConfigException("Configured default geographic CRS not listed in published CRSs.")
@@ -876,7 +865,6 @@
                 fmt.mime: fmt
                 for fmt in self.wcs_formats
             }
->>>>>>> 20343a9e
             if not self.wcs_formats:
                 raise ConfigException("Must configure at least one wcs format to support WCS.")
 
@@ -884,15 +872,11 @@
             if self.native_wcs_format not in self.wcs_formats_by_name:
                 raise Exception("Configured native WCS format not a supported format.")
         else:
-<<<<<<< HEAD
-            self.wcs_formats = {}
-=======
             self.default_geographic_CRS = None
             self.default_geographic_CRS_def = None
             self.wcs_formats = []
             self.wcs_formats_by_name = {}
             self.wcs_formats_by_mime = {}
->>>>>>> 20343a9e
             self.native_wcs_format = None
         # shouldn't need to keep these?
         # self.dummy_wcs_grid = False
